--- conflicted
+++ resolved
@@ -21,12 +21,7 @@
 
     steps:
       - run: docker system prune --all --force
-<<<<<<< HEAD
-
-      - uses: actions/checkout@v3
-=======
       - uses: actions/checkout@v4
->>>>>>> 2b50db10
         if: env.HAS_SECRETS != 'HAS_SECRETS'
       - uses: actions/checkout@v4
         with:
