--- conflicted
+++ resolved
@@ -18,11 +18,7 @@
 
     steps:
       - run: pip install --upgrade attrs
-<<<<<<< HEAD
-      - uses: actions/checkout@v3
-=======
       - uses: actions/checkout@v4
->>>>>>> 2b50db10
 
       - run: echo "${HOME}/.local/bin" >> ${GITHUB_PATH}
       - run: python3 -m pip install --user --pre c2cciutils[pr_checks]
