ci:
<<<<<<< HEAD
  skip:
    - ripsecrets

=======
  autoupdate_schedule: quarterly
  skip:
    - copyright
    - poetry-check
    - poetry-lock
    - ripsecrets
    - schema-copy
    - jsonschema-validator
    - jsonschema-gentypes
    - jsonschema2md
>>>>>>> 2b50db10
repos:
  - repo: local
    hooks:
      - id: schema-copy
        name: Copy between schemas
        entry: ci/schema-copy
        language: python
        files: ^scan_to_paperless/config_schema\.json$
        pass_filenames: false

  - repo: https://github.com/sbrunner/jsonschema-validator
    rev: 0.1.0
    hooks:
      - id: jsonschema-validator
        files: |-
          (?x)^(
              ci/config\.yaml
          )$
  - repo: https://github.com/sbrunner/jsonschema2md2
    rev: 1.0.0
    hooks:
      - id: jsonschema2md
        files: schema.json
        args:
          - --pre-commit
          - scan_to_paperless/config_schema.json
          - config.md
      - id: jsonschema2md
        files: schema.json
        args:
          - --pre-commit
          - scan_to_paperless/process_schema.json
          - process.md
  - repo: https://github.com/camptocamp/jsonschema-gentypes
    rev: 2.3.0 # Use the ref you want to point at
    hooks:
      - id: jsonschema-gentypes
        files: |-
          (?x)^(
            jsonschema-gentypes\.yaml
            |scan_to_paperless/process_schema\.json
            |scan_to_paperless/config_schema\.json
          )$
  - repo: https://github.com/pre-commit/pre-commit-hooks
    rev: v4.4.0
    hooks:
      - id: detect-private-key
      - id: check-merge-conflict
      - id: check-ast
      - id: debug-statements
      - id: check-toml
      - id: check-yaml
      - id: check-json
      - id: end-of-file-fixer
      - id: trailing-whitespace
      - id: mixed-line-ending
  - repo: https://github.com/sbrunner/hooks
    rev: 0.5.0
    hooks:
      - id: copyright
      - id: workflows-require-timeout
      - id: poetry-check
        additional_dependencies:
          - poetry==1.6.1 # pypi
      - id: poetry-lock
        additional_dependencies:
          - poetry==1.6.1 # pypi
  - repo: https://github.com/codespell-project/codespell
    rev: v2.2.6
    hooks:
      - id: codespell
<<<<<<< HEAD
        exclude: |
          (?x)^(
            (.*/)?poetry\.lock
          )$
=======
        exclude: ^(.*/)?poetry\.lock$
        args:
          - --ignore-words=.github/spell-ignore-words.txt
>>>>>>> 2b50db10
  - repo: https://github.com/pre-commit/mirrors-prettier
    rev: v3.0.3
    hooks:
      - id: prettier
        additional_dependencies:
<<<<<<< HEAD
          - prettier@2.8.8 # npm
          - prettier-plugin-sh@0.12.8 # npm
          - prettier-plugin-toml@0.3.5 # npm
=======
          - prettier@3.0.3 # npm
          - prettier-plugin-sh@0.13.1 # npm
          - prettier-plugin-toml@1.0.0 # npm
>>>>>>> 2b50db10
          - '@prettier/plugin-xml@0.12.0' # npm
        exclude: ^scan_to_paperless/status\.html$
  - repo: https://github.com/shellcheck-py/shellcheck-py
    rev: v0.9.0.6
    hooks:
      - id: shellcheck
  - repo: https://github.com/jumanjihouse/pre-commit-hooks
    rev: 3.0.0
    hooks:
      - id: git-check
  - repo: https://github.com/python-jsonschema/check-jsonschema
    rev: 0.27.0
    hooks:
      - id: check-github-workflows
      - id: check-renovate
        additional_dependencies:
          - pyjson5==1.6.4 # pypi
<<<<<<< HEAD
=======
      - id: check-github-actions
      - id: check-jsonschema
        name: Check GitHub Workflows set timeout-minutes
        files: ^\.github/workflows/[^/]+$
        types:
          - yaml
        args:
          - --builtin-schema
          - github-workflows-require-timeout
>>>>>>> 2b50db10
  - repo: https://github.com/sirwart/ripsecrets
    rev: v0.1.7
    hooks:
      - id: ripsecrets
        exclude: |-
          (?x)(
            ^thepaperlessproject-paperless-webserver.json
            |thepaperlessproject-paperless-consumer.json
          )
  - repo: https://github.com/asottile/pyupgrade
    rev: v3.13.0
    hooks:
      - id: pyupgrade
        args:
          - --py39-plus
  - repo: https://github.com/PyCQA/autoflake
    rev: v2.2.1
    hooks:
      - id: autoflake
  - repo: https://github.com/psf/black
    rev: 23.9.1
    hooks:
      - id: black
  - repo: https://github.com/PyCQA/isort
    rev: 5.12.0
    hooks:
      - id: isort
<<<<<<< HEAD
  - repo: https://github.com/PyCQA/autoflake
    rev: v2.0.2
    hooks:
      - id: autoflake
  - repo: https://github.com/asottile/pyupgrade
    rev: v3.3.2
    hooks:
      - id: pyupgrade
        args:
          - --py38-plus
=======
>>>>>>> 2b50db10
  - repo: https://github.com/PyCQA/prospector
    rev: 1.10.2
    hooks:
      - id: prospector
        args:
          - --tool=pydocstyle
          - --die-on-tool-error
        additional_dependencies:
          - prospector-profile-duplicated==0.3.0 # pypi<|MERGE_RESOLUTION|>--- conflicted
+++ resolved
@@ -1,9 +1,4 @@
 ci:
-<<<<<<< HEAD
-  skip:
-    - ripsecrets
-
-=======
   autoupdate_schedule: quarterly
   skip:
     - copyright
@@ -14,7 +9,7 @@
     - jsonschema-validator
     - jsonschema-gentypes
     - jsonschema2md
->>>>>>> 2b50db10
+
 repos:
   - repo: local
     hooks:
@@ -86,30 +81,17 @@
     rev: v2.2.6
     hooks:
       - id: codespell
-<<<<<<< HEAD
-        exclude: |
-          (?x)^(
-            (.*/)?poetry\.lock
-          )$
-=======
         exclude: ^(.*/)?poetry\.lock$
         args:
           - --ignore-words=.github/spell-ignore-words.txt
->>>>>>> 2b50db10
   - repo: https://github.com/pre-commit/mirrors-prettier
     rev: v3.0.3
     hooks:
       - id: prettier
         additional_dependencies:
-<<<<<<< HEAD
-          - prettier@2.8.8 # npm
-          - prettier-plugin-sh@0.12.8 # npm
-          - prettier-plugin-toml@0.3.5 # npm
-=======
           - prettier@3.0.3 # npm
           - prettier-plugin-sh@0.13.1 # npm
           - prettier-plugin-toml@1.0.0 # npm
->>>>>>> 2b50db10
           - '@prettier/plugin-xml@0.12.0' # npm
         exclude: ^scan_to_paperless/status\.html$
   - repo: https://github.com/shellcheck-py/shellcheck-py
@@ -127,8 +109,6 @@
       - id: check-renovate
         additional_dependencies:
           - pyjson5==1.6.4 # pypi
-<<<<<<< HEAD
-=======
       - id: check-github-actions
       - id: check-jsonschema
         name: Check GitHub Workflows set timeout-minutes
@@ -138,7 +118,6 @@
         args:
           - --builtin-schema
           - github-workflows-require-timeout
->>>>>>> 2b50db10
   - repo: https://github.com/sirwart/ripsecrets
     rev: v0.1.7
     hooks:
@@ -166,19 +145,6 @@
     rev: 5.12.0
     hooks:
       - id: isort
-<<<<<<< HEAD
-  - repo: https://github.com/PyCQA/autoflake
-    rev: v2.0.2
-    hooks:
-      - id: autoflake
-  - repo: https://github.com/asottile/pyupgrade
-    rev: v3.3.2
-    hooks:
-      - id: pyupgrade
-        args:
-          - --py38-plus
-=======
->>>>>>> 2b50db10
   - repo: https://github.com/PyCQA/prospector
     rev: 1.10.2
     hooks:
