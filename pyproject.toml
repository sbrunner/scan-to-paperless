--- conflicted
+++ resolved
@@ -16,11 +16,7 @@
 
 [tool.poetry]
 name = "scan-to-paperless"
-<<<<<<< HEAD
-version = "1.23.3"
-=======
 version = "0.0.0"
->>>>>>> 340ba69a
 description = "Tool to scan and process documents to paperless"
 readme = "README.md"
 keywords = ["scan", "paperless"]
