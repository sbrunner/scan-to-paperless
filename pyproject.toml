[tool.black]
line-length = 110
target-version = ["py39"]

[tool.isort]
profile = "black"
line_length = 110

[tool.mypy]
python_version = 3.9
ignore_missing_imports = true
warn_redundant_casts = true
warn_unused_ignores = true
warn_return_any = true
strict = true
plugins = ["numpy.typing.mypy_plugin"]

[tool.pytest.ini_options]
pytest_plugins = ["pytest_profiling"]

[tool.poetry]
name = "scan-to-paperless"
version = "0.0.0"
description = "Tool to scan and process documents to Paperless"
readme = "README.md"
keywords = ["scan", "paperless"]
license = "BSD-2-Clause"
classifiers = [
    "Development Status :: 5 - Production/Stable",
    "Environment :: Console",
    "License :: OSI Approved :: BSD License",
    "Operating System :: OS Independent",
    "Programming Language :: Python",
    "Programming Language :: Python :: 3",
    "Typing :: Typed",
]
authors = ["Stéphane Brunner <stephane.brunner@gmail.com>"]
homepage = "https://hub.docker.com/r/sbrunner/scan-to-paperless/"
repository = "https://github.com/sbrunner/scan-to-paperless"

[tool.poetry.scripts]
scan = "scan_to_paperless.scan:main"
scan-process-status = "scan_to_paperless.scan_process_status:main"
scan-process = "scan_to_paperless.process:main"
add-codes-page = "scan_to_paperless.code:main"

[tool.poetry.dependencies]
<<<<<<< HEAD
python = ">=3.8,<3.11"
numpy = "1.24.4"
scipy = "1.10.1"
scikit-image = "0.19.3"
opencv-contrib-python-headless = "4.7.0.72"
deskew = "1.3.3"
jsonschema-gentypes = "1.4.1"
"ruamel.yaml" = "0.17.33"
argcomplete = "2.0.6"
Pillow = "10.0.1"
PyPDF2 = "3.0.1"
pyzbar = "0.1.9"
reportlab = "3.6.13"
weasyprint = "57.2"
cffi = "1.15.1"
pikepdf = "6.2.9"
zxing-cpp = "2.0.0"
pyperclip = "1.8.2"
tifffile = "2023.1.23.1"
deepmerge = "1.1.0"
matplotlib = "3.6.3"
certifi = "2023.7.22"

[tool.poetry.dev-dependencies]
prospector = { version = "1.8.4", extras = ["with_bandit", "with_mypy", "with_pyroma"] }
pytest = "7.2.2"
pytest-profiling = "1.7.0"
pyroma = "4.1"
typing-extensions = "4.4.0"
c2cwsgiutils = { version = "5.1.7", extras = ["test_images"] }
=======
python = ">=3.9,<3.12"
numpy = "1.26.0"
scikit-image = "0.21.0"
opencv-contrib-python-headless = { version = "4.8.1.78", optional = true }
deskew = { version = "1.4.3", optional = true }
"ruamel.yaml" = "0.17.33"
argcomplete = "3.1.2"
Pillow = { version = "10.0.1", optional = true }
PyPDF2 = { version = "3.0.1", optional = true }
pyzbar = { version = "0.1.9", optional = true }
reportlab = { version = "4.0.5", optional = true }
weasyprint = { version = "60.1", optional = true }
cffi = { version = "1.16.0", optional = true }
pikepdf = { version = "8.4.1", optional = true }
zxing-cpp = { version = "2.1.0", optional = true }
pyperclip = "1.8.2"
tifffile = "2023.9.26"
deepmerge = { version = "1.1.0", optional = true }
matplotlib = { version = "3.8.0", optional = true }
typing-extensions = { version = "4.8.0", optional = true }
Jinja2 = { version = "3.1.2", optional = true }
natsort = { version = "8.4.0", optional = true }
nbformat = { version = "5.9.2", optional = true }
requests = { version = "2.31.0", optional = true }

[tool.poetry.extras]
process = [
    "opencv-contrib-python-headless",
    "deskew",
    "Pillow",
    "PyPDF2",
    "pyzbar",
    "reportlab",
    "weasyprint",
    "cffi",
    "pikepdf",
    "zxing-cpp",
    "deepmerge",
    "matplotlib",
    "typing-extensions",
    "Jinja2",
    "natsort",
    "nbformat",
    "requests"
]

[tool.poetry.group.dev.dependencies]
prospector = { version = "1.10.2", extras = ["with_bandit", "with_mypy", "with_pyroma"] }
prospector-profile-duplicated = "0.3.0"
pytest = "7.4.2"
pytest-profiling = "1.7.0"
pytest-rerunfailures = "12.0"
pyroma = "4.2"
typing-extensions = "4.8.0"
c2cwsgiutils = { version = "6.0.4", extras = ["test_images"] }
types-requests = "2.31.0.7"
nbconvert = "7.8.0"
ipykernel = "6.25.2"

>>>>>>> 2b50db10

[build-system]
requires = ["poetry-core>=1.0.0", "poetry-dynamic-versioning", "poetry-plugin-tweak-dependencies-version", "poetry-plugin-drop-python-upper-constraint"]
build-backend = "poetry.core.masonry.api"

[tool.poetry-dynamic-versioning]
enable = true
vcs = "git"
pattern = "^(?P<base>\\d+(\\.\\d+)*)"
format-jinja = """
{%- if env.get("VERSION_TYPE") == "version_branch" -%}
{{serialize_pep440(bump_version(base, 1 if env.get("IS_MASTER") == "TRUE" else 2), dev=distance)}}
{%- elif distance == 0 -%}
{{serialize_pep440(base)}}
{%- else -%}
{{serialize_pep440(bump_version(base), dev=distance)}}
{%- endif -%}
"""

[tool.poetry-plugin-tweak-dependencies-version]
default = "present"<|MERGE_RESOLUTION|>--- conflicted
+++ resolved
@@ -45,38 +45,6 @@
 add-codes-page = "scan_to_paperless.code:main"
 
 [tool.poetry.dependencies]
-<<<<<<< HEAD
-python = ">=3.8,<3.11"
-numpy = "1.24.4"
-scipy = "1.10.1"
-scikit-image = "0.19.3"
-opencv-contrib-python-headless = "4.7.0.72"
-deskew = "1.3.3"
-jsonschema-gentypes = "1.4.1"
-"ruamel.yaml" = "0.17.33"
-argcomplete = "2.0.6"
-Pillow = "10.0.1"
-PyPDF2 = "3.0.1"
-pyzbar = "0.1.9"
-reportlab = "3.6.13"
-weasyprint = "57.2"
-cffi = "1.15.1"
-pikepdf = "6.2.9"
-zxing-cpp = "2.0.0"
-pyperclip = "1.8.2"
-tifffile = "2023.1.23.1"
-deepmerge = "1.1.0"
-matplotlib = "3.6.3"
-certifi = "2023.7.22"
-
-[tool.poetry.dev-dependencies]
-prospector = { version = "1.8.4", extras = ["with_bandit", "with_mypy", "with_pyroma"] }
-pytest = "7.2.2"
-pytest-profiling = "1.7.0"
-pyroma = "4.1"
-typing-extensions = "4.4.0"
-c2cwsgiutils = { version = "5.1.7", extras = ["test_images"] }
-=======
 python = ">=3.9,<3.12"
 numpy = "1.26.0"
 scikit-image = "0.21.0"
@@ -136,7 +104,6 @@
 nbconvert = "7.8.0"
 ipykernel = "6.25.2"
 
->>>>>>> 2b50db10
 
 [build-system]
 requires = ["poetry-core>=1.0.0", "poetry-dynamic-versioning", "poetry-plugin-tweak-dependencies-version", "poetry-plugin-drop-python-upper-constraint"]
