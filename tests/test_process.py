--- conflicted
+++ resolved
@@ -563,10 +563,7 @@
 
 
 # @pytest.mark.skip(reason="for test")
-<<<<<<< HEAD
-=======
 @pytest.mark.flaky(reruns=3)
->>>>>>> 9a03a16c
 @pytest.mark.parametrize(
     "test,args", [pytest.param("600", {"dpi": 600, "deskew": {"num_angles": 179}}, id="600")]
 )
